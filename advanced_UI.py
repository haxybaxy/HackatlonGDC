import pygame
import random
import time
from components.crystal_obstacle import CrystalObstacle


class GameTheme:
    def __init__(self):
        self.colors = {
            'background': (34, 39, 46),  # DArk Blue
            'grass': [(34, 139, 34), (46, 154, 46)],  # Two shades of Green
            'obstacle': (75, 83, 88),  # Grey
            'grid': (50, 50, 50, 30),  # Semi-transparent Grid
            'player_trail': (255, 255, 255, 30),  # Semi-transparent White
        }
        self.grid_size = 50
        self.grid_line_width = 1


class game_UI:
    def __init__(self, screen, world_width, world_height):
        self.screen = screen
        self.clock = pygame.time.Clock()
        self.running = True

        self.world_width = world_width
        self.world_height = world_height

        # Define obstacle parameters internally
        self.n_of_obstacles = 10  # Match the default value in Env
        self.min_obstacle_size = (50, 50)  # Match the default value in Env
        self.max_obstacle_size = (100, 100)  # Match the default value in Env

        self.theme = GameTheme()
        self.obstacles = self.create_obstacles()
        self.background = self.create_background()

    def create_obstacles(self):
        obstacles = []
        for _ in range(self.n_of_obstacles):
            # Random size within the specified range
            width = random.randint(self.min_obstacle_size[0], self.max_obstacle_size[0])
            height = random.randint(self.min_obstacle_size[1], self.max_obstacle_size[1])
            obstacle_size = (width, height)

            # Random position within world bounds, ensuring obstacles don't go out of bounds
            x = random.randint(0, self.world_width - obstacle_size[0])
            y = random.randint(0, self.world_height - obstacle_size[1])

            # Create the crystal obstacle
            obstacle = CrystalObstacle((x, y), obstacle_size)
            obstacles.append(obstacle)

        return obstacles

    def create_background(self):
        background = pygame.Surface((self.world_width, self.world_height))
        background.fill(self.theme.colors['background'])

        # Grass pattern
        for x in range(0, self.world_width, 10):
            for y in range(0, self.world_height, 10):
                if random.random() < 0.3:  # 30% chance for grass detail
                    size = random.randint(2, 4)
                    color = random.choice(self.theme.colors['grass'])
                    pygame.draw.circle(background, color, (x, y), size)

        # Grid
        grid_surface = pygame.Surface((self.world_width, self.world_height), pygame.SRCALPHA)
        for x in range(0, self.world_width, self.theme.grid_size):
            pygame.draw.line(grid_surface, self.theme.colors['grid'],
                             (x, 0), (x, self.world_height), self.theme.grid_line_width)
        for y in range(0, self.world_height, self.theme.grid_size):
            pygame.draw.line(grid_surface, self.theme.colors['grid'],
                             (0, y), (self.world_width, y), self.theme.grid_line_width)

        background.blit(grid_surface, (0, 0))
        return background

    def display_background(self, time_delay=1):
        self.screen.blit(self.background, (0, 0))
        pygame.display.flip()
        time.sleep(time_delay)

    def display_winner_screen(self, alive_players):
        winner_screen = self.background.copy()
        font = pygame.font.Font(None, 74)
        text = font.render(f"Winner: {alive_players[0].username}!", True, (255, 255, 255))
        text_rect = text.get_rect(center=(self.world_width / 2, self.world_height / 2))
        winner_screen.blit(text, text_rect)
        self.screen.blit(winner_screen, (0, 0))

        pygame.display.flip()
        time.sleep(0.5)

    def draw_everything(self, dictionary, players, obstacles):
        self.screen.blit(self.background, (0, 0))

        # Draw obstacles
        for obstacle in obstacles:
            obstacle.draw(self.screen)

        # Draw players
        for player in players:
            if player.alive:
                player.draw(self.screen)

        pygame.display.flip()

        # Retrieve players' information
        players_info = dictionary.get("players_info", {})

        for bot_info in players_info:
            print(bot_info)

<<<<<<< HEAD
            bot_info = players_info.get(bot_info)
=======
            print(bot_info)

            bot_info = players_info.get(bot_info)

            # if the bot is not found, return a default reward of 0
>>>>>>> 7c9f43b2
            if bot_info is None:
                print("Bot not found in the dictionary")
                return 0

            # Extract variables from bot's info
            location = bot_info.get("location", [0, 0])
            rotation = bot_info.get("rotation", 0)
            rays = bot_info.get("rays", [])
            current_ammo = bot_info.get("current_ammo", 0)
            alive = bot_info.get("alive", False)
            kills = bot_info.get("kills", 0)
            damage_dealt = bot_info.get("damage_dealt", 0)
            meters_moved = bot_info.get("meters_moved", 0)
            total_rotation = bot_info.get("total_rotation", 0)
            health = bot_info.get("health", 0)<|MERGE_RESOLUTION|>--- conflicted
+++ resolved
@@ -113,15 +113,9 @@
         for bot_info in players_info:
             print(bot_info)
 
-<<<<<<< HEAD
-            bot_info = players_info.get(bot_info)
-=======
-            print(bot_info)
-
             bot_info = players_info.get(bot_info)
 
             # if the bot is not found, return a default reward of 0
->>>>>>> 7c9f43b2
             if bot_info is None:
                 print("Bot not found in the dictionary")
                 return 0
