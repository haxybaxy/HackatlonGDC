<<<<<<< HEAD
import math
=======
import random
>>>>>>> 44535b99
import time
import pygame
from components.character import Character
from components.world_gen import spawn_objects
from components.my_bot import MyBot
#TODO: add controls for multiple players
#TODO: add dummy bots so that they can train models


class GameTheme:
    def __init__(self):
        self.colors = {
            'background': (34, 39, 46), #DArk Blue
            'grass': [(34, 139, 34), (46, 154, 46)], #Two shades of Green
            'obstacle': (75, 83, 88), #Grey
            'grid': (50, 50, 50, 30), #Semi-transparent Grid
            'player_trail': (255, 255, 255, 30), #Semi-transparent White
        }
        self.grid_size = 50
        self.grid_line_width = 1


class Env:
    def __init__(self, training=False, world_width=1280, world_height=1280, display_width=640, display_height=640, n_of_obstacles=10):
        pygame.init()

        self.training_mode = training

        # ONLY FOR DISPLAY
        # Create display window with desired display dimensions
        self.display_width = display_width
        self.display_height = display_height
        # Only create a window if not in training mode
        if not self.training_mode:
            self.screen = pygame.display.set_mode((display_width, display_height))
        else:
            self.screen = pygame.Surface((display_width, display_height))

        # REAL WORLD DIMENSIONS
        # Create an off-screen surface for the game world
        self.world_width = world_width
        self.world_height = world_height
        self.world_surface = pygame.Surface((world_width, world_height))

        self.clock = pygame.time.Clock()
        self.running = True
        self.theme = GameTheme()

        self.background = self.create_background() #Create background surface once (below)

        self.n_of_obstacles = n_of_obstacles
        self.min_obstacle_size = (50, 50)
        self.max_obstacle_size = (100, 100)

        # INIT SOME VARIABLES
        self.OG_bots = None
        self.OG_players = None
        self.OG_obstacles = None

        self.bots = None
        self.players = None
        self.obstacles = None

<<<<<<< HEAD
        """REWARD VARIABLES"""
        self.last_positions = {}
        self.last_damage = {}
        self.last_kills = {}
        self.last_health = {}
        self.visited_areas = {}

=======
    def create_background(self):
        background = pygame.Surface((self.world_width, self.world_height))
        background.fill(self.theme.colors['background'])

        #Grass pattern
        for x in range(0, self.world_width, 10):
            for y in range(0, self.world_height, 10):
                if random.random() < 0.3: #30% chance for grass detail
                    size = random.randint(2,4)
                    color = random.choice(self.theme.colors['grass'])
                    pygame.draw.circle(background, color, (x,y), size)

        #Grid
        grid_surface = pygame.Surface((self.world_width, self.world_height), pygame.SRCALPHA)
        for x in range(0, self.world_width, self.theme.grid_size):
            pygame.draw.line(grid_surface, self.theme.colors['grid'], (x, 0), (x, self.world_height), self.theme.grid_line_width)
        for y in range(0, self.world_height, self.theme.grid_size):
            pygame.draw.line(grid_surface, self.theme.colors['grid'],
                             (0, y), (self.world_width, y), self.theme.grid_line_width)

        background.blit(grid_surface, (0, 0))
        return background

    def draw_obstacle(self, obstacle):
        #Shadow
        shadow_offset = 5
        shadow_rect = obstacle.rect.copy()
        shadow_rect.x += shadow_offset
        shadow_rect.y += shadow_offset
        pygame.draw.rect(self.screen, (0,0,0,50), shadow_rect, border_radius=8)

        #Main obstacle
        pygame.draw.rect(self.screen, self.theme.colors['obstacle'], obstacle.rect, border_radius=8)

        #Highlight
        highlight = pygame.Surface((obstacle.rect.width, obstacle.rect.height), pygame.SRCALPHA)
        pygame.draw.rect(highlight, (255, 255, 255, 30), highlight.get_rect(), border_radius=8)
        self.screen.blit(highlight, obstacle.rect)
>>>>>>> 44535b99

    def set_players_bots_objects(self, players, bots, obstacles=None):
        self.OG_players = players
        self.OG_bots = bots
        self.OG_obstacles = obstacles

        self.reset()

    def get_world_bounds(self):
        return (0, 0, self.world_width, self.world_height)

    def reset(self, randomize_objects=False, randomize_players=False):
        self.running = True
<<<<<<< HEAD
        if not self.training_mode:
            self.screen.fill("green")
            pygame.display.flip()
            time.sleep(1)
        else:
            # In training mode, you might simply clear the screen without delay.
            self.screen.fill("green")

        self.last_positions = {}
        self.last_damage = {}
        self.last_kills = {}
        self.last_health = {}
        self.visited_areas = {}
=======
        self.screen.blit(self.background, (0, 0))
        pygame.display.flip()
        time.sleep(1)
>>>>>>> 44535b99

        # TODO: add variables for parameters
        if randomize_objects:
            self.OG_obstacles = spawn_objects((0, 0, self.world_width, self.world_height), self.max_obstacle_size, self.min_obstacle_size, self.n_of_obstacles)
        else:
            if self.OG_obstacles is None:
                if self.OG_obstacles is None:
                    self.OG_obstacles = spawn_objects((0, 0, self.world_width, self.world_height), self.max_obstacle_size,
                                                      self.min_obstacle_size, self.n_of_obstacles)

            self.obstacles = self.OG_obstacles

        self.players = self.OG_players.copy()
        self.bots = self.OG_bots
        if randomize_players:
            self.bots = self.bots.shuffle()
            for index in range(len(self.players)):
                self.players[index].related_bot = self.bots[index] # ensuring bots change location

        else:
            for index in range(len(self.players)):
                self.players[index].related_bot = self.bots[index]

        # Here we setup player lists for each player once we created all players
        for player in self.players:
            player.reset()
            temp = self.players.copy()
            temp.remove(player)
            player.players = temp # Setting up players for each player
            player.objects = self.obstacles # Setting up obstacles for each player
            if hasattr(player, 'previous_positions'):
                player.previous_positions = []

    def step(self, debugging=False):
<<<<<<< HEAD
        # Fill the world surface with a color to clear the previous frame.
        if not self.training_mode:
            self.world_surface.fill("purple")
=======
        # fill the screen with a color to wipe away anything from last frame
        self.world_surface.blit(self.background, (0,0))
>>>>>>> 44535b99

        players_info = {}
        alive_players = []

        #Player trials
        for player in self.players:
            if player.alive:
                if hasattr(player, 'previous_positions'):
                    for pos in player.previous_positions[-10:]:
                        pygame.draw.circle(self.screen, self.theme.colors['player_trail'], pos, player.rect.width // 2)


        for player in self.players:
            if player.alive:
                alive_players.append(player)
                player.reload()
<<<<<<< HEAD
                # Only draw if not in training mode.
                if not self.training_mode:
                    player.draw(self.world_surface)
=======

                player.draw(self.world_surface)
                
>>>>>>> 44535b99
                actions = player.related_bot.act(player.get_info())
                if debugging:
                    print("Bot would like to do:", actions)
                if actions["forward"]:
                    player.move_in_direction("forward")
                if actions["right"]:
                    player.move_in_direction("right")
                if actions["down"]:
                    player.move_in_direction("down")
                if actions["left"]:
                    player.move_in_direction("left")
                if actions["rotate"]:
                    player.add_rotate(actions["rotate"])
                if actions["shoot"]:
                    player.shoot()
<<<<<<< HEAD
=======

                #Store position for trial
                if not hasattr(player, 'previous_positions'):
                    player.previous_positions = []
                player.previous_positions.append(player.rect.center)
                if len(player.previous_positions) > 10:
                    player.previous_positions.pop(0)

>>>>>>> 44535b99
            players_info[player.username] = player.get_info()

        new_dic = {
            "general_info": {
                "total_players": len(self.players),
                "alive_players": len(alive_players)
            },
            "players_info": players_info
        }

        if len(alive_players) == 1:
<<<<<<< HEAD
            if not self.training_mode:
                print("Game Over, winner is:", alive_players[0].username)
                self.world_surface.fill("green")
                pygame.display.flip()
                time.sleep(0.5)
            return True, new_dic

        for obstacle in self.obstacles:
            if not self.training_mode:
                obstacle.draw(self.world_surface)
=======
            print("Game Over, winner is:", alive_players[0].username)

            winner_screen = self.background.copy()
            font = pygame.font.Font(None, 74)
            text = font.render(f"Winner: {alive_players[0].username}!", True, (255, 255, 255))
            text_rect = text.get_rect(center=(self.world_width/2, self.world_height/2))
            winner_screen.blit(text, text_rect)
            self.world_surface.blit(winner_screen, (0, 0))
            
            pygame.display.flip()
            time.sleep(0.5) # remove this if not needed - I sure need it

            #self.running = False
            return True, new_dic # Game is over

        for obstacle in self.obstacles:

            obstacle.draw(self.world_surface)
>>>>>>> 44535b99

        if not self.training_mode:
            scaled_surface = pygame.transform.scale(self.world_surface, (self.display_width, self.display_height))
            self.screen.blit(scaled_surface, (0, 0))
            pygame.display.flip()

        # In training mode, you might not call tick or you can use a high tick rate.
        if not self.training_mode:
            self.clock.tick(120)
        else:
            self.clock.tick(10000000)  # Use a high FPS limit in training mode.

        return False, new_dic

    """TO MODIFY"""
    def calculate_reward_empty(self, info_dictionary, bot_username):
        """THIS FUNCTION IS USED TO CALCULATE THE REWARD FOR A BOT"""
        """NEEDS TO BE WRITTEN BY YOU TO FINE TUNE YOURS"""

        # retrieve the players' information from the dictionary
        players_info = info_dictionary.get("players_info", {})
        bot_info = players_info.get(bot_username)

        # if the bot is not found, return a default reward of 0
        if bot_info is None:
            print("Bot not found in the dictionary")
            return 0

        # Extract variables from the bot's info
        location = bot_info.get("location", [0, 0])
        rotation = bot_info.get("rotation", 0)
        rays = bot_info.get("rays", [])
        current_ammo = bot_info.get("current_ammo", 0)
        alive = bot_info.get("alive", False)
        kills = bot_info.get("kills", 0)
        damage_dealt = bot_info.get("damage_dealt", 0)
        meters_moved = bot_info.get("meters_moved", 0)
        total_rotation = bot_info.get("total_rotation", 0)
        health = bot_info.get("health", 0)

        # Calculate reward:
        reward = 0
        # Add your reward calculation here

        return reward

    def calculate_reward(self, info_dictionary, bot_username):
        """
        Reward function for training bots.

        Reward components (one-time per step):
          1. Walking: if the bot moves, +1 (only if it moved this step).
          2. Exploring: if the bot enters a new grid cell (e.g., 100x100), +5.
          3. Damage: reward the difference in damage inflicted this frame.
          4. Kill: reward massively for new kills (+20 per kill).
          5. Missing: if a shot was fired and no damage was dealt, -1.
          6. Getting hit: if health decreases compared to last step, negative penalty.
          7. Staying near borders: if within 50 pixels of any border, -1.
        """
        players_info = info_dictionary.get("players_info", {})
        bot_info = players_info.get(bot_username)
        if bot_info is None:
            print(f"Bot {bot_username} not found in info dictionary.")
            return 0

        # Extract current values
        current_position = bot_info.get("location", [0, 0])
        damage_dealt = bot_info.get("damage_dealt", 0)
        kills = bot_info.get("kills", 0)
        alive = bot_info.get("alive", False)
        health = bot_info.get("health", 100)
        # Expect a flag indicating if a shot was fired this frame
        shot_fired = bot_info.get("shot_fired", False)

        # Initialize tracking dictionaries if necessary
        if bot_username not in self.last_positions:
            self.last_positions[bot_username] = current_position
        if bot_username not in self.last_damage:
            self.last_damage[bot_username] = damage_dealt
        if bot_username not in self.last_kills:
            self.last_kills[bot_username] = kills
        if bot_username not in self.last_health:
            self.last_health[bot_username] = health
        if bot_username not in self.visited_areas:
            self.visited_areas[bot_username] = set()

        reward = 0

        # 1. Walking reward (one-time): if moved at all, +1
        distance_moved = math.dist(current_position, self.last_positions[bot_username])
        if distance_moved > 0:
            reward += 1

        # 2. Exploration reward (one-time): if entering a new grid cell, +5
        grid_size = 100  # You can adjust the grid size as needed.
        cell = (int(current_position[0] // grid_size), int(current_position[1] // grid_size))
        if cell not in self.visited_areas[bot_username]:
            reward += 5
            self.visited_areas[bot_username].add(cell)

        # 3. Damage reward: reward the damage inflicted this frame.
        delta_damage = damage_dealt - self.last_damage[bot_username]
        if delta_damage > 0:
            reward += delta_damage  # 1 point per damage unit

        # 4. Kill reward: massive reward for new kills.
        delta_kills = kills - self.last_kills[bot_username]
        if delta_kills > 0:
            reward += delta_kills * 20  # 20 points per kill

        # 5. Negative reward for missing: if a shot was fired and no damage occurred.
        if shot_fired and delta_damage <= 0:
            reward -= 1

        # 6. Negative reward if hit by enemy: if health decreased.
        delta_health = self.last_health[bot_username] - health
        if delta_health > 0:
            reward -= delta_health * 0.2  # adjust penalty factor as needed

        # 7. Negative reward for staying near the borders.
        border_threshold = 50
        near_border = (
                current_position[0] < border_threshold or
                current_position[0] > self.world_width - border_threshold or
                current_position[1] < border_threshold or
                current_position[1] > self.world_height - border_threshold
        )
        if near_border:
            reward -= 1

        # Update tracking values for next step.
        self.last_positions[bot_username] = current_position
        self.last_damage[bot_username] = damage_dealt
        self.last_kills[bot_username] = kills
        self.last_health[bot_username] = health

        return reward
<|MERGE_RESOLUTION|>--- conflicted
+++ resolved
@@ -1,8 +1,5 @@
-<<<<<<< HEAD
 import math
-=======
 import random
->>>>>>> 44535b99
 import time
 import pygame
 from components.character import Character
@@ -66,7 +63,7 @@
         self.players = None
         self.obstacles = None
 
-<<<<<<< HEAD
+
         """REWARD VARIABLES"""
         self.last_positions = {}
         self.last_damage = {}
@@ -74,7 +71,7 @@
         self.last_health = {}
         self.visited_areas = {}
 
-=======
+
     def create_background(self):
         background = pygame.Surface((self.world_width, self.world_height))
         background.fill(self.theme.colors['background'])
@@ -113,7 +110,7 @@
         highlight = pygame.Surface((obstacle.rect.width, obstacle.rect.height), pygame.SRCALPHA)
         pygame.draw.rect(highlight, (255, 255, 255, 30), highlight.get_rect(), border_radius=8)
         self.screen.blit(highlight, obstacle.rect)
->>>>>>> 44535b99
+
 
     def set_players_bots_objects(self, players, bots, obstacles=None):
         self.OG_players = players
@@ -127,9 +124,8 @@
 
     def reset(self, randomize_objects=False, randomize_players=False):
         self.running = True
-<<<<<<< HEAD
-        if not self.training_mode:
-            self.screen.fill("green")
+        if not self.training_mode:
+            self.screen.blit(self.background, (0, 0))
             pygame.display.flip()
             time.sleep(1)
         else:
@@ -141,11 +137,7 @@
         self.last_kills = {}
         self.last_health = {}
         self.visited_areas = {}
-=======
-        self.screen.blit(self.background, (0, 0))
-        pygame.display.flip()
-        time.sleep(1)
->>>>>>> 44535b99
+
 
         # TODO: add variables for parameters
         if randomize_objects:
@@ -180,14 +172,9 @@
                 player.previous_positions = []
 
     def step(self, debugging=False):
-<<<<<<< HEAD
         # Fill the world surface with a color to clear the previous frame.
         if not self.training_mode:
-            self.world_surface.fill("purple")
-=======
-        # fill the screen with a color to wipe away anything from last frame
-        self.world_surface.blit(self.background, (0,0))
->>>>>>> 44535b99
+            self.world_surface.blit(self.background, (0,0))
 
         players_info = {}
         alive_players = []
@@ -204,15 +191,11 @@
             if player.alive:
                 alive_players.append(player)
                 player.reload()
-<<<<<<< HEAD
+
                 # Only draw if not in training mode.
                 if not self.training_mode:
                     player.draw(self.world_surface)
-=======
-
-                player.draw(self.world_surface)
-                
->>>>>>> 44535b99
+        
                 actions = player.related_bot.act(player.get_info())
                 if debugging:
                     print("Bot would like to do:", actions)
@@ -228,8 +211,6 @@
                     player.add_rotate(actions["rotate"])
                 if actions["shoot"]:
                     player.shoot()
-<<<<<<< HEAD
-=======
 
                 #Store position for trial
                 if not hasattr(player, 'previous_positions'):
@@ -238,7 +219,6 @@
                 if len(player.previous_positions) > 10:
                     player.previous_positions.pop(0)
 
->>>>>>> 44535b99
             players_info[player.username] = player.get_info()
 
         new_dic = {
@@ -250,37 +230,24 @@
         }
 
         if len(alive_players) == 1:
-<<<<<<< HEAD
+            print("Game Over, winner is:", alive_players[0].username)
             if not self.training_mode:
-                print("Game Over, winner is:", alive_players[0].username)
-                self.world_surface.fill("green")
+                winner_screen = self.background.copy()
+                font = pygame.font.Font(None, 74)
+                text = font.render(f"Winner: {alive_players[0].username}!", True, (255, 255, 255))
+                text_rect = text.get_rect(center=(self.world_width/2, self.world_height/2))
+                winner_screen.blit(text, text_rect)
+                self.world_surface.blit(winner_screen, (0, 0))
+
                 pygame.display.flip()
-                time.sleep(0.5)
-            return True, new_dic
+                time.sleep(0.5) # remove this if not needed - I sure need it
+
+            #self.running = False
+            return True, new_dic # Game is over
 
         for obstacle in self.obstacles:
             if not self.training_mode:
                 obstacle.draw(self.world_surface)
-=======
-            print("Game Over, winner is:", alive_players[0].username)
-
-            winner_screen = self.background.copy()
-            font = pygame.font.Font(None, 74)
-            text = font.render(f"Winner: {alive_players[0].username}!", True, (255, 255, 255))
-            text_rect = text.get_rect(center=(self.world_width/2, self.world_height/2))
-            winner_screen.blit(text, text_rect)
-            self.world_surface.blit(winner_screen, (0, 0))
-            
-            pygame.display.flip()
-            time.sleep(0.5) # remove this if not needed - I sure need it
-
-            #self.running = False
-            return True, new_dic # Game is over
-
-        for obstacle in self.obstacles:
-
-            obstacle.draw(self.world_surface)
->>>>>>> 44535b99
 
         if not self.training_mode:
             scaled_surface = pygame.transform.scale(self.world_surface, (self.display_width, self.display_height))
