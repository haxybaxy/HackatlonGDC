import time
import pygame
from components.character import Character
from components.world_gen import spawn_objects
from components.clean_bot import MyBot
#TODO: add controls for multiple players
#TODO: add dummy bots so that they can train models

<<<<<<< HEAD
screen = pygame.display.set_mode((500, 500))

class GameTheme:
    def __init__(self):
        self.colors = {
            'background': (34, 39, 46), #DArk Blue
            'grass': [(34, 139, 34), (46, 154, 46)], #Two shades of Green
            'obstacle': (75, 83, 88), #Grey
            'grid': (50, 50, 50, 30), #Semi-transparent Grid
            'player_trail': (255, 255, 255, 30), #Semi-transparent White
        }
        self.grid_size = 50
        self.grid_line_width = 1

class Env:
    def __init__(self, should_display=False, width=1280, height=700, n_of_obstacles=10):
=======
# TODO: Check if this is needed to be run
#screen = pygame.display.set_mode((100, 100))

class Env:
    def __init__(self, should_display=False, world_width=1280, world_height=1280, display_width=640, display_height=640, n_of_obstacles=10):
>>>>>>> e60b7ab6
        pygame.init()

        self.screen = pygame.display.set_mode((display_width, display_height))

        # ONLY FOR DISPLAY
        # Create display window with desired display dimensions
        self.display_width = display_width
        self.display_height = display_height
        self.screen = pygame.display.set_mode((display_width, display_height))

        # REAL WORLD DIMENSIONS
        # Create an off-screen surface for the game world
        self.world_width = world_width
        self.world_height = world_height
        self.world_surface = pygame.Surface((world_width, world_height))

        self.clock = pygame.time.Clock()
        self.running = True
        self.theme = GameTheme()

        self.background = self.create_background() #Create background surface once (below)

        self.display = should_display # If you want to display the game or not

        self.n_of_obstacles = n_of_obstacles
        self.min_obstacle_size = (50, 50)
        self.max_obstacle_size = (100, 100)

        # INIT SOME VARIABLES
        self.OG_bots = None
        self.OG_players = None
        self.OG_obstacles = None

        self.bots = None
        self.players = None
        self.obstacles = None

    def create_background(self):
        background = pygame.Surface((self.width, self.height))
        background.fill(self.theme.colors['background'])

        #Grass pattern
        for x in range(0, self.width, 10):
            for y in range(0, self.height, 10):
                if random.random() < 0.3: #30% chance for grass detail
                    size = random.randint(2,4)
                    color = random.choice(self.theme.colors['grass'])
                    pygame.draw.circle(background, color, (x,y), size)

        #Grid
        grid_surface = pygame.Surface((self.width, self.height), pygame.SRCALPHA)
        for x in range(0, self.width, self.theme.grid_size):
            pygame.draw.line(grid_surface, self.theme.colors['grid'], (x, 0), (x, self.height), self.theme.grid_line_width)
        for y in range(0, self.height, self.theme.grid_size):
            pygame.draw.line(grid_surface, self.theme.colors['grid'],
                             (0, y), (self.width, y), self.theme.grid_line_width)

        background.blit(grid_surface, (0, 0))
        return background

    def draw_obstacle(self, obstacle):
        #Shadow
        shadow_offset = 5
        shadow_rect = obstacle.rect.copy()
        shadow_rect.x += shadow_offset
        shadow_rect.y += shadow_offset
        pygame.draw.rect(self.screen, (0,0,0,50), shadow_rect, border_radius=8)

        #Main obstacle
        pygame.draw.rect(self.screen, self.theme.colors['obstacle'], obstacle.rect, border_radius=8)

        #Highlight
        highlight = pygame.Surface((obstacle.rect.width, obstacle.rect.height), pygame.SRCALPHA)
        pygame.draw.rect(highlight, (255, 255, 255, 30), highlight.get_rect(), border_radius=8)
        self.screen.blit(highlight, obstacle.rect)

    def set_players_bots_objects(self, players, bots, obstacles=None):
        self.OG_players = players
        self.OG_bots = bots
        self.OG_obstacles = obstacles

        self.reset()

    def get_world_bounds(self):
        return (0, 0, self.world_width, self.world_height)

    def reset(self, randomize_objects=False, randomize_players=False):
        self.running = True
        self.screen.blit(self.background, (0, 0))
        pygame.display.flip()
        time.sleep(1)

        # TODO: add variables for parameters
        if randomize_objects:
            self.OG_obstacles = spawn_objects((0, 0, self.world_width, self.world_height), self.max_obstacle_size, self.min_obstacle_size, self.n_of_obstacles)
        else:
            if self.OG_obstacles is None:
                if self.OG_obstacles is None:
                    self.OG_obstacles = spawn_objects((0, 0, self.world_width, self.world_height), self.max_obstacle_size,
                                                      self.min_obstacle_size, self.n_of_obstacles)

            self.obstacles = self.OG_obstacles

        self.players = self.OG_players.copy()
        self.bots = self.OG_bots
        if randomize_players:
            self.bots = self.bots.shuffle()
            for index in range(len(self.players)):
                self.players[index].related_bot = self.bots[index] # ensuring bots change location

        else:
            for index in range(len(self.players)):
                self.players[index].related_bot = self.bots[index]

        # Here we setup player lists for each player once we created all players
        for player in self.players:
            player.reset()
            temp = self.players.copy()
            temp.remove(player)
            player.players = temp # Setting up players for each player
            player.objects = self.obstacles # Setting up obstacles for each player
            if hasattr(player, 'previous_positions'):
                player.previous_positions = []

    def step(self, debugging=False):
<<<<<<< HEAD
        #Background
        self.screen.blit(self.background, (0,0))
=======
        # fill the screen with a color to wipe away anything from last frame
        self.world_surface.fill("purple")
>>>>>>> e60b7ab6

        players_info = {}
        alive_players = []

        #Player trials
        for player in self.players:
            if player.alive:
                if hasattr(player, 'previous_positions'):
                    for pos in player.previous_positions[-10:]:
                        pygame.draw.circle(self.screen, self.theme.colors['player_trail'], pos, player.rect.width // 2)


        for player in self.players:
            if player.alive:
                alive_players.append(player)
                player.reload()
<<<<<<< HEAD
                player.draw(self.screen)
=======
                player.draw(self.world_surface)
>>>>>>> e60b7ab6
                actions = player.related_bot.act(player.get_info())
                if debugging:
                    print("Bot would like to do:", actions)
                if actions["forward"]:
                    player.move_in_direction("forward")
                if actions["right"]:
                    player.move_in_direction("right")
                if actions["down"]:
                    player.move_in_direction("down")
                if actions["left"]:
                    player.move_in_direction("left")
                if actions["rotate"]:
                    player.add_rotate(actions["rotate"])
                if actions["shoot"]:
                    player.shoot()

                #Store position for trial
                if not hasattr(player, 'previous_positions'):
                    player.previous_positions = []
                player.previous_positions.append(player.rect.center)
                if len(player.previous_positions) > 10:
                    player.previous_positions.pop(0)

            players_info[player.username] = player.get_info()

        new_dic = {
            "general_info": {
                "total_players": len(self.players),
                "alive_players": len(alive_players)
            },
            "players_info": players_info
        }

        # Check if game is over
        if len(alive_players) == 1:
            print("Game Over, winner is:", alive_players[0].username)
<<<<<<< HEAD
            winner_screen = self.background.copy()
            font = pygame.font.Font(None, 74)
            text = font.render(f"Winner: {alive_players[0].username}!", True, (255, 255, 255))
            text_rect = text.get_rect(center=(self.width/2, self.height/2))
            winner_screen.blit(text, text_rect)
            self.screen.blit(winner_screen, (0, 0))
=======
            self.world_surface.fill("green")  # "Victory Screen" improve this
>>>>>>> e60b7ab6
            pygame.display.flip()
            time.sleep(0.5) # remove this if not needed - I sure need it

            #self.running = False
            return True, new_dic # Game is over

        for obstacle in self.obstacles:
<<<<<<< HEAD
            self.draw_obstacle(obstacle)
=======
            obstacle.draw(self.world_surface)
>>>>>>> e60b7ab6

        # flip() the display to put your work on screen
        # Scale the off-screen world surface to the display window size
        scaled_surface = pygame.transform.scale(self.world_surface, (self.display_width, self.display_height))
        self.screen.blit(scaled_surface, (0, 0))
        pygame.display.flip()

        return False, new_dic

    """TO MODIFY"""
    def calculate_reward(self, info_dictionary, bot_username):
        """THIS FUNCTION IS USED TO CALCULATE THE REWARD FOR A BOT"""
        """NEEDS TO BE WRITTEN BY YOU TO FINE TUNE YOURS"""

        # retrieve the players' information from the dictionary
        players_info = info_dictionary.get("players_info", {})
        bot_info = players_info.get(bot_username)

        # if the bot is not found, return a default reward of 0
        if bot_info is None:
            print("Bot not found in the dictionary")
            return 0

        # Extract variables from the bot's info
        location = bot_info.get("location", [0, 0])
        rotation = bot_info.get("rotation", 0)
        rays = bot_info.get("rays", [])
        current_ammo = bot_info.get("current_ammo", 0)
        alive = bot_info.get("alive", False)
        kills = bot_info.get("kills", 0)
        damage_dealt = bot_info.get("damage_dealt", 0)
        meters_moved = bot_info.get("meters_moved", 0)
        total_rotation = bot_info.get("total_rotation", 0)
        health = bot_info.get("health", 0)

        # Calculate reward:
        reward = 0
        # Add your reward calculation here

        return reward

<|MERGE_RESOLUTION|>--- conflicted
+++ resolved
@@ -6,8 +6,6 @@
 #TODO: add controls for multiple players
 #TODO: add dummy bots so that they can train models
 
-<<<<<<< HEAD
-screen = pygame.display.set_mode((500, 500))
 
 class GameTheme:
     def __init__(self):
@@ -21,15 +19,9 @@
         self.grid_size = 50
         self.grid_line_width = 1
 
-class Env:
-    def __init__(self, should_display=False, width=1280, height=700, n_of_obstacles=10):
-=======
-# TODO: Check if this is needed to be run
-#screen = pygame.display.set_mode((100, 100))
 
 class Env:
     def __init__(self, should_display=False, world_width=1280, world_height=1280, display_width=640, display_height=640, n_of_obstacles=10):
->>>>>>> e60b7ab6
         pygame.init()
 
         self.screen = pygame.display.set_mode((display_width, display_height))
@@ -155,13 +147,8 @@
                 player.previous_positions = []
 
     def step(self, debugging=False):
-<<<<<<< HEAD
-        #Background
-        self.screen.blit(self.background, (0,0))
-=======
         # fill the screen with a color to wipe away anything from last frame
-        self.world_surface.fill("purple")
->>>>>>> e60b7ab6
+        self.world_surface.blit(self.background, (0,0))
 
         players_info = {}
         alive_players = []
@@ -178,11 +165,9 @@
             if player.alive:
                 alive_players.append(player)
                 player.reload()
-<<<<<<< HEAD
-                player.draw(self.screen)
-=======
+
                 player.draw(self.world_surface)
->>>>>>> e60b7ab6
+                
                 actions = player.related_bot.act(player.get_info())
                 if debugging:
                     print("Bot would like to do:", actions)
@@ -219,16 +204,14 @@
         # Check if game is over
         if len(alive_players) == 1:
             print("Game Over, winner is:", alive_players[0].username)
-<<<<<<< HEAD
+
             winner_screen = self.background.copy()
             font = pygame.font.Font(None, 74)
             text = font.render(f"Winner: {alive_players[0].username}!", True, (255, 255, 255))
             text_rect = text.get_rect(center=(self.width/2, self.height/2))
             winner_screen.blit(text, text_rect)
-            self.screen.blit(winner_screen, (0, 0))
-=======
-            self.world_surface.fill("green")  # "Victory Screen" improve this
->>>>>>> e60b7ab6
+            self.world_surface.blit(winner_screen, (0, 0))
+            
             pygame.display.flip()
             time.sleep(0.5) # remove this if not needed - I sure need it
 
@@ -236,11 +219,8 @@
             return True, new_dic # Game is over
 
         for obstacle in self.obstacles:
-<<<<<<< HEAD
-            self.draw_obstacle(obstacle)
-=======
+
             obstacle.draw(self.world_surface)
->>>>>>> e60b7ab6
 
         # flip() the display to put your work on screen
         # Scale the off-screen world surface to the display window size
